<<<<<<< HEAD
"use client";

"use client"

import React from "react";
import { motion } from "framer-motion";
import { FaCopy, FaPoo, FaRightLeft, FaArrowRight, FaRotate, FaMagnifyingGlass, FaCode } from "react-icons/fa6"; // Added FaCode
=======
"use client"
import React from "react";
import { motion } from "framer-motion";
import { FaCopy, FaPoo, FaRightLeft, FaArrowRight, FaRotate, FaMagnifyingGlass, FaCode } from "react-icons/fa6"; // Added FaCode
import { Tooltip } from "@/components/AICodeAssistant";
>>>>>>> b067ac63

interface TextAreaUtilitiesProps {
    response: string;
    isLoading: boolean;
    onParse: () => void;
    onOpenModal: (mode: 'replace' | 'search') => void;
    onCopy: () => void;
    onClear: () => void;
    onSelectFunction: () => void; // <<< ADDED PROP
    isProcessingPR: boolean;
<<<<<<< HEAD
    isParseDisabled: boolean; // <<< Use this prop
=======
    isParseDisabled: boolean; // <<< ADDED PROP
>>>>>>> b067ac63
}

export const TextAreaUtilities: React.FC<TextAreaUtilitiesProps> = ({
    response,
    isLoading,
    onParse,
    onOpenModal,
    onCopy,
    onClear,
<<<<<<< HEAD
    onSelectFunction, // <<< Destructure prop
    isParseDisabled // <<< Destructure prop
}) => {
    const hasResponse = !!response && response.trim().length > 0; // Check if response has actual content
=======
    onSelectFunction // <<< Destructure prop
}) => {
    const hasResponse = !!response;
>>>>>>> b067ac63

    return (
        <>
            {/* Right-Side Buttons (Parse) */}
            <div className="absolute top-2 right-2 flex flex-col gap-1.5 z-10">
<<<<<<< HEAD
                
                     <motion.button
                        className="p-1.5 rounded-full bg-gradient-to-r from-purple-600 to-cyan-500 text-white disabled:opacity-50 disabled:cursor-not-allowed shadow-[0_0_8px_rgba(0,255,157,0.3)] hover:shadow-[0_0_12px_rgba(0,255,157,0.5)]"
                        onClick={onParse}
                        disabled={isParseDisabled || isLoading} // Use the passed disabled state
                        whileHover={{ scale: (isParseDisabled || isLoading) ? 1 : 1.1 }}
                        whileTap={{ scale: (isParseDisabled || isLoading) ? 1 : 0.95 }}
=======
              
                     <motion.button
                        className="p-1.5 rounded-full bg-gradient-to-r from-purple-600 to-cyan-500 text-white disabled:opacity-50 disabled:cursor-not-allowed shadow-[0_0_8px_rgba(0,255,157,0.3)] hover:shadow-[0_0_12px_rgba(0,255,157,0.5)]"
                        onClick={onParse}
                        disabled={isLoading || !hasResponse}
                        whileHover={{ scale: (isLoading || !hasResponse) ? 1 : 1.1 }}
                        whileTap={{ scale: (isLoading || !hasResponse) ? 1 : 0.95 }}
>>>>>>> b067ac63
                    >
                        {isLoading ? <FaRotate size={14} className="animate-spin" /> : <FaArrowRight size={14} />}
                    </motion.button>
                
            </div>

            {/* Left-Side Buttons (Appear on Hover/Focus) */}
            <div className="absolute top-2 right-10 flex flex-col gap-1.5 opacity-0 group-hover:opacity-100 focus-within:opacity-100 transition-opacity duration-200 z-10">
                 <Tooltip text="Выделить текущую функцию" position="left">
                    <motion.button
                        className="p-1.5 rounded-full bg-orange-600 hover:bg-orange-500 text-white disabled:opacity-50 disabled:cursor-not-allowed shadow-md"
                        onClick={onSelectFunction} // <<< Use the new handler
                        onMouseDown={(e) => e.preventDefault()} // <<< Prevent focus loss on click start
                        disabled={!hasResponse || isLoading}
                        whileHover={{ scale: (!hasResponse || isLoading) ? 1 : 1.1 }}
                        whileTap={{ scale: (!hasResponse || isLoading) ? 1 : 0.95 }}
                    >
                        <FaCode size={14} />
                    </motion.button>
                </Tooltip>
                <Tooltip text="Поиск / Magic Swap" position="left">
                    <motion.button
                        className="p-1.5 rounded-full bg-blue-600 hover:bg-blue-500 text-white disabled:opacity-50 disabled:cursor-not-allowed shadow-md"
                        onClick={() => onOpenModal('search')} // <<< Open modal in search mode
                        disabled={!hasResponse || isLoading}
                        whileHover={{ scale: (!hasResponse || isLoading) ? 1 : 1.1 }}
                        whileTap={{ scale: (!hasResponse || isLoading) ? 1 : 0.95 }}
                    >
                        <FaMagnifyingGlass size={14} />
                    </motion.button>
                </Tooltip>
                <Tooltip text="Найти и Заменить" position="left">
                    <motion.button
                        className="p-1.5 rounded-full bg-purple-600 hover:bg-purple-500 text-white disabled:opacity-50 disabled:cursor-not-allowed shadow-md"
                        onClick={() => onOpenModal('replace')} // <<< Open modal in replace mode
                        disabled={!hasResponse || isLoading}
                        whileHover={{ scale: (!hasResponse || isLoading) ? 1 : 1.1 }}
                        whileTap={{ scale: (!hasResponse || isLoading) ? 1 : 0.95 }}
                    >
                        <FaRightLeft size={14} />
                    </motion.button>
                </Tooltip>
                <Tooltip text="Скопировать все" position="left">
                    <motion.button
                        className="p-1.5 rounded-full bg-teal-600 hover:bg-teal-500 text-white disabled:opacity-50 disabled:cursor-not-allowed shadow-md"
                        onClick={onCopy}
                        disabled={!hasResponse || isLoading}
                        whileHover={{ scale: (!hasResponse || isLoading) ? 1 : 1.1 }}
                        whileTap={{ scale: (!hasResponse || isLoading) ? 1 : 0.95 }}
                    >
                        <FaCopy size={14} />
                    </motion.button>
                </Tooltip>
                <Tooltip text="Очистить поле" position="left">
                    <motion.button
                        className="p-1.5 rounded-full bg-red-600 hover:bg-red-500 text-white disabled:opacity-50 disabled:cursor-not-allowed shadow-md"
                        onClick={onClear}
                        disabled={!hasResponse || isLoading}
                        whileHover={{ scale: (!hasResponse || isLoading) ? 1 : 1.1 }}
                        whileTap={{ scale: (!hasResponse || isLoading) ? 1 : 0.95 }}
                    >
                        <FaPoo size={14} />
                    </motion.button>
                </Tooltip>
            </div>
        </>
    );
};
TextAreaUtilities.displayName = 'TextAreaUtilities';<|MERGE_RESOLUTION|>--- conflicted
+++ resolved
@@ -1,18 +1,10 @@
-<<<<<<< HEAD
-"use client";
 
 "use client"
 
 import React from "react";
 import { motion } from "framer-motion";
 import { FaCopy, FaPoo, FaRightLeft, FaArrowRight, FaRotate, FaMagnifyingGlass, FaCode } from "react-icons/fa6"; // Added FaCode
-=======
-"use client"
-import React from "react";
-import { motion } from "framer-motion";
-import { FaCopy, FaPoo, FaRightLeft, FaArrowRight, FaRotate, FaMagnifyingGlass, FaCode } from "react-icons/fa6"; // Added FaCode
-import { Tooltip } from "@/components/AICodeAssistant";
->>>>>>> b067ac63
+import { Tooltip } from "@/components/ui/Tooltip"
 
 interface TextAreaUtilitiesProps {
     response: string;
@@ -23,11 +15,7 @@
     onClear: () => void;
     onSelectFunction: () => void; // <<< ADDED PROP
     isProcessingPR: boolean;
-<<<<<<< HEAD
     isParseDisabled: boolean; // <<< Use this prop
-=======
-    isParseDisabled: boolean; // <<< ADDED PROP
->>>>>>> b067ac63
 }
 
 export const TextAreaUtilities: React.FC<TextAreaUtilitiesProps> = ({
@@ -37,22 +25,17 @@
     onOpenModal,
     onCopy,
     onClear,
-<<<<<<< HEAD
     onSelectFunction, // <<< Destructure prop
     isParseDisabled // <<< Destructure prop
 }) => {
     const hasResponse = !!response && response.trim().length > 0; // Check if response has actual content
-=======
-    onSelectFunction // <<< Destructure prop
-}) => {
-    const hasResponse = !!response;
->>>>>>> b067ac63
+
 
     return (
         <>
             {/* Right-Side Buttons (Parse) */}
             <div className="absolute top-2 right-2 flex flex-col gap-1.5 z-10">
-<<<<<<< HEAD
+
                 
                      <motion.button
                         className="p-1.5 rounded-full bg-gradient-to-r from-purple-600 to-cyan-500 text-white disabled:opacity-50 disabled:cursor-not-allowed shadow-[0_0_8px_rgba(0,255,157,0.3)] hover:shadow-[0_0_12px_rgba(0,255,157,0.5)]"
@@ -60,15 +43,7 @@
                         disabled={isParseDisabled || isLoading} // Use the passed disabled state
                         whileHover={{ scale: (isParseDisabled || isLoading) ? 1 : 1.1 }}
                         whileTap={{ scale: (isParseDisabled || isLoading) ? 1 : 0.95 }}
-=======
-              
-                     <motion.button
-                        className="p-1.5 rounded-full bg-gradient-to-r from-purple-600 to-cyan-500 text-white disabled:opacity-50 disabled:cursor-not-allowed shadow-[0_0_8px_rgba(0,255,157,0.3)] hover:shadow-[0_0_12px_rgba(0,255,157,0.5)]"
-                        onClick={onParse}
-                        disabled={isLoading || !hasResponse}
-                        whileHover={{ scale: (isLoading || !hasResponse) ? 1 : 1.1 }}
-                        whileTap={{ scale: (isLoading || !hasResponse) ? 1 : 0.95 }}
->>>>>>> b067ac63
+
                     >
                         {isLoading ? <FaRotate size={14} className="animate-spin" /> : <FaArrowRight size={14} />}
                     </motion.button>
