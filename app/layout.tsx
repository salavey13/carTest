import type React from "react";
import Script from "next/script";
import { Suspense } from 'react'; // Removed useEffect
import Header from "@/components/Header";
import Footer from "@/components/Footer";
import StickyChatButton from "@/components/StickyChatButton";
import { AppProvider } from "@/contexts/AppContext";
import { Toaster as SonnerToaster } from "sonner";
import "./globals.css";
import { cn } from "@/lib/utils";
import type { Metadata, Viewport } from 'next';
import { TooltipProvider } from "@/components/ui/tooltip";
// Import ErrorOverlayProvider FIRST
import { ErrorOverlayProvider } from "@/contexts/ErrorOverlayContext";
import ErrorBoundaryForOverlay from "@/components/ErrorBoundaryForOverlay";
import DevErrorOverlay from "@/components/DevErrorOverlay";
// Removed logger import as useEffect is removed

<<<<<<< HEAD
// Fallback component remains the same
function LoadingChatButtonFallback() {
  return (
    <div
        className="fixed bottom-4 left-4 z-40 w-12 h-12 rounded-full bg-gray-700 animate-pulse"
        aria-hidden="true"
    ></div>
  );
}

// Static metadata and viewport exports are now safe again
export const metadata: Metadata = {
  title: "V0 Car Test App",
  description: "Find your perfect V0 car.",
=======
export const metadata = {
  title: "Fit10min PREMIUM", // Updated title
  description: "Твоя 10-минутная фитнес-революция. Тренировки, питание, прогресс.", // Updated description
  // Add viewport settings for responsiveness and disabling zoom
  viewport: "width=device-width, initial-scale=1.0, maximum-scale=1.0, user-scalable=no",
>>>>>>> 4135acba
};
export const viewport: Viewport = {
  width: 'device-width',
  initialScale: 1,
  maximumScale: 1,
  userScalable: false,
};


export default function RootLayout({ children }: { children: React.ReactNode }) {
  // Removed logger call from here

  return (
    <html lang="en" className="h-full">
      <head>
        <meta charSet="utf-8" />
        <meta name="viewport" content="width=device-width, initial-scale=1" />
        <meta name="format-detection" content="telephone=no" />
        <meta name="mobile-web-app-capable" content="yes" />
        <Script
          id="telegram-webapp-script"
          src="https://telegram.org/js/telegram-web-app.js"
          strategy="beforeInteractive"
        />
      </head>
      <body className={cn(
          "flex min-h-screen flex-col bg-gray-900 text-white antialiased",
      )}>
        {/* Wrap everything including AppProvider in ErrorOverlayProvider */}
        <ErrorOverlayProvider>
          <AppProvider>
            <TooltipProvider>
              <ErrorBoundaryForOverlay>
                <Header />
                <main className="flex-1">
                  {children}
                </main>
                {/* StickyChatButton now uses AppContext and ErrorOverlayContext */}
                <Suspense fallback={<LoadingChatButtonFallback />}>
                  <StickyChatButton />
                </Suspense>
                <Footer />
              </ErrorBoundaryForOverlay>

              <SonnerToaster
                position="bottom-right"
                richColors
                toastOptions={{
                  style: {
                    background: "rgba(34, 34, 34, 0.9)",
                    color: "#00FF9D",
                    border: "1px solid rgba(0, 255, 157, 0.4)",
                    boxShadow: "0 2px 10px rgba(0, 255, 157, 0.2)",
                    fontFamily: "monospace",
                  },
                  className: 'text-sm',
                }}
              />
              {/* DevErrorOverlay uses ErrorOverlayContext */}
              <DevErrorOverlay />
            </TooltipProvider>
          </AppProvider>
        </ErrorOverlayProvider>
      </body>
    </html>
  );
}<|MERGE_RESOLUTION|>--- conflicted
+++ resolved
@@ -16,7 +16,6 @@
 import DevErrorOverlay from "@/components/DevErrorOverlay";
 // Removed logger import as useEffect is removed
 
-<<<<<<< HEAD
 // Fallback component remains the same
 function LoadingChatButtonFallback() {
   return (
@@ -28,16 +27,11 @@
 }
 
 // Static metadata and viewport exports are now safe again
-export const metadata: Metadata = {
-  title: "V0 Car Test App",
-  description: "Find your perfect V0 car.",
-=======
 export const metadata = {
   title: "Fit10min PREMIUM", // Updated title
   description: "Твоя 10-минутная фитнес-революция. Тренировки, питание, прогресс.", // Updated description
   // Add viewport settings for responsiveness and disabling zoom
-  viewport: "width=device-width, initial-scale=1.0, maximum-scale=1.0, user-scalable=no",
->>>>>>> 4135acba
+  viewport: "width=device-width, initial-scale=1.0, maximum-scale=1.0, user-scalable=no"
 };
 export const viewport: Viewport = {
   width: 'device-width',
